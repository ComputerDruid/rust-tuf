//! TUF metadata.

use chrono::offset::Utc;
use chrono::{DateTime, Duration};
use log::{debug, warn};
use serde::de::{Deserialize, DeserializeOwned, Deserializer, Error as DeserializeError};
use serde::ser::{Error as SerializeError, Serialize, Serializer};
use serde_derive::{Deserialize, Serialize};
use std::collections::{HashMap, HashSet};
use std::fmt::{self, Debug, Display};
use std::io::Read;
use std::marker::PhantomData;

use crate::crypto::{self, HashAlgorithm, HashValue, KeyId, PrivateKey, PublicKey, Signature};
use crate::error::Error;
use crate::interchange::DataInterchange;
use crate::shims;
use crate::Result;

#[rustfmt::skip]
static PATH_ILLEGAL_COMPONENTS: &'static [&str] = &[
    ".", // current dir
    "..", // parent dir
         // TODO ? "0", // may translate to nul in windows
];

#[rustfmt::skip]
static PATH_ILLEGAL_COMPONENTS_CASE_INSENSITIVE: &'static [&str] = &[
    // DOS device files
    "CON",
    "PRN",
    "AUX",
    "NUL",
    "COM1",
    "COM2",
    "COM3",
    "COM4",
    "COM5",
    "COM6",
    "COM7",
    "COM8",
    "COM9",
    "LPT1",
    "LPT2",
    "LPT3",
    "LPT4",
    "LPT5",
    "LPT6",
    "LPT7",
    "LPT8",
    "LPT9",
    "KEYBD$",
    "CLOCK$",
    "SCREEN$",
    "$IDLE$",
    "CONFIG$",
];

#[rustfmt::skip]
static PATH_ILLEGAL_STRINGS: &'static [&str] = &[
    ":", // for *nix compatibility
    "\\", // for windows compatibility
    "<",
    ">",
    "\"",
    "|",
    "?",
    "*",
    // control characters, all illegal in FAT
    "\u{000}",
    "\u{001}",
    "\u{002}",
    "\u{003}",
    "\u{004}",
    "\u{005}",
    "\u{006}",
    "\u{007}",
    "\u{008}",
    "\u{009}",
    "\u{00a}",
    "\u{00b}",
    "\u{00c}",
    "\u{00d}",
    "\u{00e}",
    "\u{00f}",
    "\u{010}",
    "\u{011}",
    "\u{012}",
    "\u{013}",
    "\u{014}",
    "\u{015}",
    "\u{016}",
    "\u{017}",
    "\u{018}",
    "\u{019}",
    "\u{01a}",
    "\u{01b}",
    "\u{01c}",
    "\u{01d}",
    "\u{01e}",
    "\u{01f}",
    "\u{07f}",
];

fn safe_path(path: &str) -> Result<()> {
    if path.is_empty() {
        return Err(Error::IllegalArgument("Path cannot be empty".into()));
    }

    if path.starts_with('/') {
        return Err(Error::IllegalArgument("Cannot start with '/'".into()));
    }

    for bad_str in PATH_ILLEGAL_STRINGS {
        if path.contains(bad_str) {
            return Err(Error::IllegalArgument(format!("Path cannot contain {:?}", bad_str)));
        }
    }

    for component in path.split('/') {
        for bad_str in PATH_ILLEGAL_COMPONENTS {
            if component == *bad_str {
                return Err(Error::IllegalArgument(format!(
                    "Path cannot have component {:?}",
                    component
                )));
            }
        }

        let component_lower = component.to_lowercase();
        for bad_str in PATH_ILLEGAL_COMPONENTS_CASE_INSENSITIVE {
            if component_lower.as_str() == *bad_str {
                return Err(Error::IllegalArgument(format!(
                    "Path cannot have component {:?}",
                    component
                )));
            }
        }
    }

    Ok(())
}

/// The TUF role.
#[derive(Debug, PartialEq, Eq, Hash, Serialize, Deserialize)]
pub enum Role {
    /// The root role.
    #[serde(rename = "root")]
    Root,
    /// The snapshot role.
    #[serde(rename = "snapshot")]
    Snapshot,
    /// The targets role.
    #[serde(rename = "targets")]
    Targets,
    /// The timestamp role.
    #[serde(rename = "timestamp")]
    Timestamp,
}

impl Role {
    /// Check if this role could be associated with a given path.
    ///
    /// ```
    /// use tuf::metadata::{MetadataPath, Role};
    ///
    /// assert!(Role::Root.fuzzy_matches_path(&MetadataPath::from_role(&Role::Root)));
    /// assert!(Role::Snapshot.fuzzy_matches_path(&MetadataPath::from_role(&Role::Snapshot)));
    /// assert!(Role::Targets.fuzzy_matches_path(&MetadataPath::from_role(&Role::Targets)));
    /// assert!(Role::Timestamp.fuzzy_matches_path(&MetadataPath::from_role(&Role::Timestamp)));
    ///
    /// assert!(!Role::Root.fuzzy_matches_path(&MetadataPath::from_role(&Role::Snapshot)));
    /// assert!(!Role::Root.fuzzy_matches_path(&MetadataPath::new("wat".into()).unwrap()));
    /// ```
    pub fn fuzzy_matches_path(&self, path: &MetadataPath) -> bool {
        match *self {
            Role::Root if &path.0 == "root" => true,
            Role::Snapshot if &path.0 == "snapshot" => true,
            Role::Timestamp if &path.0 == "timestamp" => true,
            Role::Targets if &path.0 == "targets" => true,
            Role::Targets if !&["root", "snapshot", "targets"].contains(&path.0.as_str()) => true,
            _ => false,
        }
    }

    /// Return the name of the role.
    pub fn name(&self) -> &'static str {
        match *self {
            Role::Root => "root",
            Role::Snapshot => "snapshot",
            Role::Targets => "targets",
            Role::Timestamp => "timestamp",
        }
    }
}

impl Display for Role {
    fn fmt(&self, f: &mut fmt::Formatter) -> fmt::Result {
        f.write_str(self.name())
    }
}

/// Enum used for addressing versioned TUF metadata.
#[derive(Debug, PartialEq, Eq, Clone, Hash)]
pub enum MetadataVersion {
    /// The metadata is unversioned. This is the latest version of the metadata.
    None,
    /// The metadata is addressed by a specific version number.
    Number(u32),
    /// The metadata is addressed by a hash prefix. Used with TUF's consistent snapshot feature.
    Hash(HashValue),
}

impl MetadataVersion {
    /// Converts this struct into the string used for addressing metadata.
    pub fn prefix(&self) -> String {
        match *self {
            MetadataVersion::None => String::new(),
            MetadataVersion::Number(ref x) => format!("{}.", x),
            MetadataVersion::Hash(ref v) => format!("{}.", v),
        }
    }
}

/// Top level trait used for role metadata.
pub trait Metadata: Debug + PartialEq + Serialize + DeserializeOwned {
    /// The role associated with the metadata.
    const ROLE: Role;

    /// The version number.
    fn version(&self) -> u32;

    /// An immutable reference to the metadata's expiration `DateTime`.
    fn expires(&self) -> &DateTime<Utc>;
}

/// A piece of raw metadata with attached signatures.
#[derive(Debug, Clone, PartialEq, Serialize, Deserialize)]
pub struct SignedMetadata<D, M> {
    signatures: Vec<Signature>,
    #[serde(rename = "signed")]
    metadata: M,
    #[serde(skip_serializing, skip_deserializing)]
    _interchage: PhantomData<D>,
}

impl<D, M> SignedMetadata<D, M>
where
    D: DataInterchange,
    M: Metadata,
{
    /// Create a new `SignedMetadata`. The supplied private key is used to sign the canonicalized
    /// bytes of the provided metadata with the provided scheme.
    ///
    /// ```
    /// # use chrono::prelude::*;
    /// # use tuf::crypto::{PrivateKey, SignatureScheme, HashAlgorithm};
    /// # use tuf::interchange::Json;
    /// # use tuf::metadata::{SignedMetadata, SnapshotMetadataBuilder};
    /// #
    /// # fn main() {
    /// # let key: &[u8] = include_bytes!("../tests/ed25519/ed25519-1.pk8.der");
    /// let key = PrivateKey::from_pkcs8(&key, SignatureScheme::Ed25519).unwrap();
    ///
    /// let snapshot = SnapshotMetadataBuilder::new().build().unwrap();
    /// SignedMetadata::<Json, _>::new(snapshot, &key).unwrap();
    /// # }
    /// ```
    pub fn new(metadata: M, private_key: &PrivateKey) -> Result<SignedMetadata<D, M>> {
        let raw = D::serialize(&metadata)?;
        let bytes = D::canonicalize(&raw)?;
        let sig = private_key.sign(&bytes)?;
        Ok(SignedMetadata { signatures: vec![sig], metadata, _interchage: PhantomData })
    }

    /// Append a signature to this signed metadata. Will overwrite signature by keys with the same
    /// ID.
    ///
    /// **WARNING**: You should never have multiple TUF private keys on the same machine, so if
    /// you're using this to append several signatures are once, you are doing something wrong. The
    /// preferred method is to generate your copy of the metadata locally and use `merge_signatures`
    /// to perform the "append" operations.
    ///
    /// ```
    /// # use chrono::prelude::*;
    /// # use tuf::crypto::{PrivateKey, SignatureScheme, HashAlgorithm};
    /// # use tuf::interchange::Json;
    /// # use tuf::metadata::{SignedMetadata, SnapshotMetadataBuilder};
    /// #
    /// # fn main() {
    /// let key_1: &[u8] = include_bytes!("../tests/ed25519/ed25519-1.pk8.der");
    /// let key_1 = PrivateKey::from_pkcs8(&key_1, SignatureScheme::Ed25519).unwrap();
    ///
    /// // Note: This is for demonstration purposes only.
    /// // You should never have multiple private keys on the same device.
    /// let key_2: &[u8] = include_bytes!("../tests/ed25519/ed25519-2.pk8.der");
    /// let key_2 = PrivateKey::from_pkcs8(&key_2, SignatureScheme::Ed25519).unwrap();
    ///
    /// let snapshot = SnapshotMetadataBuilder::new().build().unwrap();
    /// let mut snapshot = SignedMetadata::<Json, _>::new(snapshot, &key_1).unwrap();
    ///
    /// snapshot.add_signature(&key_2).unwrap();
    /// assert_eq!(snapshot.signatures().len(), 2);
    ///
    /// snapshot.add_signature(&key_2).unwrap();
    /// assert_eq!(snapshot.signatures().len(), 2);
    /// # }
    /// ```
    pub fn add_signature(&mut self, private_key: &PrivateKey) -> Result<()> {
        let raw = D::serialize(&self.metadata)?;
        let bytes = D::canonicalize(&raw)?;
        let sig = private_key.sign(&bytes)?;
        self.signatures.retain(|s| s.key_id() != private_key.key_id());
        self.signatures.push(sig);
        Ok(())
    }

    /// Merge the singatures from `other` into `self` if and only if
    /// `self.as_ref() == other.as_ref()`. If `self` and `other` contain signatures from the same
    /// key ID, then the signatures from `self` will replace the signatures from `other`.
    pub fn merge_signatures(&mut self, other: &Self) -> Result<()> {
        if self.metadata != other.metadata {
            return Err(Error::IllegalArgument("Attempted to merge unequal metadata".into()));
        }

        let key_ids =
            self.signatures.iter().map(|s| s.key_id().clone()).collect::<HashSet<KeyId>>();

        self.signatures
            .extend(other.signatures.iter().filter(|s| !key_ids.contains(s.key_id())).cloned());

        Ok(())
    }

    /// An immutable reference to the signatures.
    pub fn signatures(&self) -> &[Signature] {
        &self.signatures
    }

    /// A mutable reference to the signatures.
    pub fn signatures_mut(&mut self) -> &mut Vec<Signature> {
        &mut self.signatures
    }

    /// Verify this metadata.
    ///
    /// ```
    /// # use chrono::prelude::*;
    /// # use tuf::crypto::{PrivateKey, SignatureScheme, HashAlgorithm};
    /// # use tuf::interchange::Json;
    /// # use tuf::metadata::{SnapshotMetadataBuilder, SignedMetadata};
    ///
    /// # fn main() {
    /// let key_1: &[u8] = include_bytes!("../tests/ed25519/ed25519-1.pk8.der");
    /// let key_1 = PrivateKey::from_pkcs8(&key_1, SignatureScheme::Ed25519).unwrap();
    ///
    /// let key_2: &[u8] = include_bytes!("../tests/ed25519/ed25519-2.pk8.der");
    /// let key_2 = PrivateKey::from_pkcs8(&key_2, SignatureScheme::Ed25519).unwrap();
    ///
    /// let snapshot = SnapshotMetadataBuilder::new().build().unwrap();
    /// let snapshot = SignedMetadata::<Json, _>::new(snapshot, &key_1).unwrap();
    ///
    /// assert!(snapshot.verify(
    ///     1,
    ///     vec![key_1.public()],
    /// ).is_ok());
    ///
    /// // fail with increased threshold
    /// assert!(snapshot.verify(
    ///     2,
    ///     vec![key_1.public()],
    /// ).is_err());
    ///
    /// // fail when the keys aren't authorized
    /// assert!(snapshot.verify(
    ///     1,
    ///     vec![key_2.public()],
    /// ).is_err());
    ///
    /// // fail when the keys don't exist
    /// assert!(snapshot.verify(
    ///     1,
    ///     &[],
    /// ).is_err());
    /// # }
    pub fn verify<'a, I>(&self, threshold: u32, authorized_keys: I) -> Result<()>
    where
        I: IntoIterator<Item = &'a PublicKey>,
    {
        if self.signatures.is_empty() {
            return Err(Error::VerificationFailure(
                "The metadata was not signed with any authorized keys.".into(),
            ));
        }

        if threshold < 1 {
            return Err(Error::VerificationFailure(
                "Threshold must be strictly greater than zero".into(),
            ));
        }

        let authorized_keys = authorized_keys
            .into_iter()
            .map(|k| (k.key_id(), k))
            .collect::<HashMap<&KeyId, &PublicKey>>();

        let canonical_bytes = D::canonicalize(&D::serialize(&self.metadata)?)?;

        let mut signatures_needed = threshold;
        for sig in &self.signatures {
            match authorized_keys.get(sig.key_id()) {
                Some(ref pub_key) => match pub_key.verify(&canonical_bytes, &sig) {
                    Ok(()) => {
                        debug!("Good signature from key ID {:?}", pub_key.key_id());
                        signatures_needed -= 1;
                    }
                    Err(e) => {
                        warn!("Bad signature from key ID {:?}: {:?}", pub_key.key_id(), e);
                    }
                },
                None => {
                    warn!("Key ID {:?} was not found in the set of authorized keys.", sig.key_id());
                }
            }
            if signatures_needed == 0 {
                break;
            }
        }

        if signatures_needed == 0 {
            Ok(())
        } else {
            Err(Error::VerificationFailure(format!(
                "Signature threshold not met: {}/{}",
                threshold - signatures_needed,
                threshold
            )))
        }
    }
}

impl<D, M> AsRef<M> for SignedMetadata<D, M> {
    fn as_ref(&self) -> &M {
        &self.metadata
    }
}

impl<D, M> Metadata for SignedMetadata<D, M>
where
    D: Debug + PartialEq,
    M: Metadata,
{
    const ROLE: Role = M::ROLE;

    fn version(&self) -> u32 {
        self.metadata.version()
    }

    fn expires(&self) -> &DateTime<Utc> {
        self.metadata.expires()
    }
}

/// Helper to construct `RootMetadata`.
pub struct RootMetadataBuilder {
    version: u32,
    expires: DateTime<Utc>,
    consistent_snapshot: bool,
    keys: HashMap<KeyId, PublicKey>,
    root_threshold: u32,
    root_key_ids: HashSet<KeyId>,
    snapshot_threshold: u32,
    snapshot_key_ids: HashSet<KeyId>,
    targets_threshold: u32,
    targets_key_ids: HashSet<KeyId>,
    timestamp_threshold: u32,
    timestamp_key_ids: HashSet<KeyId>,
}

impl RootMetadataBuilder {
    /// Create a new `RootMetadataBuilder`. It defaults to:
    ///
    /// * version: 1,
    /// * expires: 365 days from the current time.
    /// * consistent snapshot: false
    /// * role thresholds: 1
    pub fn new() -> Self {
        RootMetadataBuilder {
            version: 1,
            expires: Utc::now() + Duration::days(365),
            consistent_snapshot: false,
            keys: HashMap::new(),
            root_threshold: 1,
            root_key_ids: HashSet::new(),
            snapshot_threshold: 1,
            snapshot_key_ids: HashSet::new(),
            targets_threshold: 1,
            targets_key_ids: HashSet::new(),
            timestamp_threshold: 1,
            timestamp_key_ids: HashSet::new(),
        }
    }

    /// Set the version number for this metadata.
    pub fn version(mut self, version: u32) -> Self {
        self.version = version;
        self
    }

    /// Set the time this metadata expires.
    pub fn expires(mut self, expires: DateTime<Utc>) -> Self {
        self.expires = expires;
        self
    }

    /// Set this metadata to have a consistent snapshot.
    pub fn consistent_snapshot(mut self, consistent_snapshot: bool) -> Self {
        self.consistent_snapshot = consistent_snapshot;
        self
    }

    /// Set the root threshold.
    pub fn root_threshold(mut self, threshold: u32) -> Self {
        self.root_threshold = threshold;
        self
    }

    /// Add a root public key.
    pub fn root_key(mut self, public_key: PublicKey) -> Self {
        let key_id = public_key.key_id().clone();
        self.keys.insert(key_id.clone(), public_key);
        self.root_key_ids.insert(key_id);
        self
    }

    /// Set the snapshot threshold.
    pub fn snapshot_threshold(mut self, threshold: u32) -> Self {
        self.snapshot_threshold = threshold;
        self
    }

    /// Add a snapshot public key.
    pub fn snapshot_key(mut self, public_key: PublicKey) -> Self {
        let key_id = public_key.key_id().clone();
        self.keys.insert(key_id.clone(), public_key);
        self.snapshot_key_ids.insert(key_id);
        self
    }

    /// Set the targets threshold.
    pub fn targets_threshold(mut self, threshold: u32) -> Self {
        self.targets_threshold = threshold;
        self
    }

    /// Add a targets public key.
    pub fn targets_key(mut self, public_key: PublicKey) -> Self {
        let key_id = public_key.key_id().clone();
        self.keys.insert(key_id.clone(), public_key);
        self.targets_key_ids.insert(key_id);
        self
    }

    /// Set the timestamp threshold.
    pub fn timestamp_threshold(mut self, threshold: u32) -> Self {
        self.timestamp_threshold = threshold;
        self
    }

    /// Add a timestamp public key.
    pub fn timestamp_key(mut self, public_key: PublicKey) -> Self {
        let key_id = public_key.key_id().clone();
        self.keys.insert(key_id.clone(), public_key);
        self.timestamp_key_ids.insert(key_id);
        self
    }

    /// Construct a new `RootMetadata`.
    pub fn build(self) -> Result<RootMetadata> {
        RootMetadata::new(
            self.version,
            self.expires,
            self.consistent_snapshot,
            self.keys,
            RoleDefinition::new(self.root_threshold, self.root_key_ids)?,
            RoleDefinition::new(self.snapshot_threshold, self.snapshot_key_ids)?,
            RoleDefinition::new(self.targets_threshold, self.targets_key_ids)?,
            RoleDefinition::new(self.timestamp_threshold, self.timestamp_key_ids)?,
        )
    }

    /// Construct a new `SignedMetadata<D, RootMetadata>`.
    pub fn signed<D>(self, private_key: &PrivateKey) -> Result<SignedMetadata<D, RootMetadata>>
    where
        D: DataInterchange,
    {
        Ok(SignedMetadata::new(self.build()?, private_key)?)
    }
}

impl Default for RootMetadataBuilder {
    fn default() -> Self {
        RootMetadataBuilder::new()
    }
}

impl From<RootMetadata> for RootMetadataBuilder {
    fn from(metadata: RootMetadata) -> Self {
        RootMetadataBuilder {
            version: metadata.version,
            expires: metadata.expires,
            consistent_snapshot: metadata.consistent_snapshot,
            keys: metadata.keys,
            root_threshold: metadata.root.threshold,
            root_key_ids: metadata.root.key_ids,
            snapshot_threshold: metadata.snapshot.threshold,
            snapshot_key_ids: metadata.snapshot.key_ids,
            targets_threshold: metadata.targets.threshold,
            targets_key_ids: metadata.targets.key_ids,
            timestamp_threshold: metadata.timestamp.threshold,
            timestamp_key_ids: metadata.timestamp.key_ids,
        }
    }
}

/// Metadata for the root role.
#[derive(Debug, Clone, PartialEq)]
pub struct RootMetadata {
    version: u32,
    expires: DateTime<Utc>,
    consistent_snapshot: bool,
    keys: HashMap<KeyId, PublicKey>,
    root: RoleDefinition,
    snapshot: RoleDefinition,
    targets: RoleDefinition,
    timestamp: RoleDefinition,
}

impl RootMetadata {
    /// Create new `RootMetadata`.
    pub fn new(
        version: u32,
        expires: DateTime<Utc>,
        consistent_snapshot: bool,
        keys: HashMap<KeyId, PublicKey>,
        root: RoleDefinition,
        snapshot: RoleDefinition,
        targets: RoleDefinition,
        timestamp: RoleDefinition,
    ) -> Result<Self> {
        if version < 1 {
            return Err(Error::IllegalArgument(format!(
                "Metadata version must be greater than zero. Found: {}",
                version
            )));
        }

        Ok(RootMetadata {
            version,
            expires,
            consistent_snapshot,
            keys,
            root,
            snapshot,
            targets,
            timestamp,
        })
    }

    /// Whether or not this repository is currently implementing that TUF consistent snapshot
    /// feature.
    pub fn consistent_snapshot(&self) -> bool {
        self.consistent_snapshot
    }

    /// An immutable reference to the map of trusted keys.
    pub fn keys(&self) -> &HashMap<KeyId, PublicKey> {
        &self.keys
    }

    /// An immutable reference to the root role's definition.
    pub fn root(&self) -> &RoleDefinition {
        &self.root
    }

    /// An immutable reference to the snapshot role's definition.
    pub fn snapshot(&self) -> &RoleDefinition {
        &self.snapshot
    }

    /// An immutable reference to the targets role's definition.
    pub fn targets(&self) -> &RoleDefinition {
        &self.targets
    }

    /// An immutable reference to the timestamp role's definition.
    pub fn timestamp(&self) -> &RoleDefinition {
        &self.timestamp
    }
}

impl Metadata for RootMetadata {
    const ROLE: Role = Role::Root;

    fn version(&self) -> u32 {
        self.version
    }

    fn expires(&self) -> &DateTime<Utc> {
        &self.expires
    }
}

impl Serialize for RootMetadata {
    fn serialize<S>(&self, ser: S) -> ::std::result::Result<S::Ok, S::Error>
    where
        S: Serializer,
    {
        let m = shims::RootMetadata::from(self)
            .map_err(|e| SerializeError::custom(format!("{:?}", e)))?;
        m.serialize(ser)
    }
}

impl<'de> Deserialize<'de> for RootMetadata {
    fn deserialize<D: Deserializer<'de>>(de: D) -> ::std::result::Result<Self, D::Error> {
        let intermediate: shims::RootMetadata = Deserialize::deserialize(de)?;
        intermediate.try_into().map_err(|e| DeserializeError::custom(format!("{:?}", e)))
    }
}

/// The definition of what allows a role to be trusted.
#[derive(Clone, Debug, PartialEq)]
pub struct RoleDefinition {
    threshold: u32,
    key_ids: HashSet<KeyId>,
}

impl RoleDefinition {
    /// Create a new `RoleDefinition` with a given threshold and set of authorized `KeyID`s.
    pub fn new(threshold: u32, key_ids: HashSet<KeyId>) -> Result<Self> {
        if threshold < 1 {
            return Err(Error::IllegalArgument(format!("Threshold: {}", threshold)));
        }

        if key_ids.is_empty() {
            return Err(Error::IllegalArgument(
                "Cannot define a role with no associated key IDs".into(),
            ));
        }

        if (key_ids.len() as u64) < u64::from(threshold) {
            return Err(Error::IllegalArgument(format!(
                "Cannot have a threshold greater than the number of associated key IDs. {} vs. {}",
                threshold,
                key_ids.len()
            )));
        }

        Ok(RoleDefinition { threshold, key_ids })
    }

    /// The threshold number of signatures required for the role to be trusted.
    pub fn threshold(&self) -> u32 {
        self.threshold
    }

    /// An immutable reference to the set of `KeyID`s that are authorized to sign the role.
    pub fn key_ids(&self) -> &HashSet<KeyId> {
        &self.key_ids
    }
}

impl Serialize for RoleDefinition {
    fn serialize<S>(&self, ser: S) -> ::std::result::Result<S::Ok, S::Error>
    where
        S: Serializer,
    {
        shims::RoleDefinition::from(self)
            .map_err(|e| SerializeError::custom(format!("{:?}", e)))?
            .serialize(ser)
    }
}

impl<'de> Deserialize<'de> for RoleDefinition {
    fn deserialize<D: Deserializer<'de>>(de: D) -> ::std::result::Result<Self, D::Error> {
        let intermediate: shims::RoleDefinition = Deserialize::deserialize(de)?;
        intermediate.try_into().map_err(|e| DeserializeError::custom(format!("{:?}", e)))
    }
}

/// Wrapper for a path to metadata.
///
/// Note: This should **not** contain the file extension. This is automatically added by the
/// library depending on what type of data interchange format is being used.
///
/// ```
/// use tuf::metadata::MetadataPath;
///
/// // right
/// let _ = MetadataPath::new("root".into());
///
/// // wrong
/// let _ = MetadataPath::new("root.json".into());
/// ```
#[derive(Debug, Clone, PartialEq, Eq, PartialOrd, Ord, Hash, Serialize)]
pub struct MetadataPath(String);

impl MetadataPath {
    /// Create a new `MetadataPath` from a `String`.
    ///
    /// ```
    /// # use tuf::metadata::MetadataPath;
    /// assert!(MetadataPath::new("foo".into()).is_ok());
    /// assert!(MetadataPath::new("/foo".into()).is_err());
    /// assert!(MetadataPath::new("../foo".into()).is_err());
    /// assert!(MetadataPath::new("foo/..".into()).is_err());
    /// assert!(MetadataPath::new("foo/../bar".into()).is_err());
    /// assert!(MetadataPath::new("..foo".into()).is_ok());
    /// assert!(MetadataPath::new("foo/..bar".into()).is_ok());
    /// assert!(MetadataPath::new("foo/bar..".into()).is_ok());
    /// ```
    pub fn new(path: String) -> Result<Self> {
        safe_path(&path)?;
        Ok(MetadataPath(path))
    }

    /// Create a metadata path from the given role.
    ///
    /// ```
    /// # use tuf::metadata::{Role, MetadataPath};
    /// assert_eq!(MetadataPath::from_role(&Role::Root),
    ///            MetadataPath::new("root".into()).unwrap());
    /// assert_eq!(MetadataPath::from_role(&Role::Snapshot),
    ///            MetadataPath::new("snapshot".into()).unwrap());
    /// assert_eq!(MetadataPath::from_role(&Role::Targets),
    ///            MetadataPath::new("targets".into()).unwrap());
    /// assert_eq!(MetadataPath::from_role(&Role::Timestamp),
    ///            MetadataPath::new("timestamp".into()).unwrap());
    /// ```
    pub fn from_role(role: &Role) -> Self {
        Self::new(format!("{}", role)).unwrap()
    }

    /// Split `MetadataPath` into components that can be joined to create URL paths, Unix paths, or
    /// Windows paths.
    ///
    /// ```
    /// # use tuf::crypto::HashValue;
    /// # use tuf::interchange::Json;
    /// # use tuf::metadata::{MetadataPath, MetadataVersion};
    /// #
    /// let path = MetadataPath::new("foo/bar".into()).unwrap();
    /// assert_eq!(path.components::<Json>(&MetadataVersion::None),
    ///            ["foo".to_string(), "bar.json".to_string()]);
    /// assert_eq!(path.components::<Json>(&MetadataVersion::Number(1)),
    ///            ["foo".to_string(), "1.bar.json".to_string()]);
    /// assert_eq!(path.components::<Json>(
    ///                 &MetadataVersion::Hash(HashValue::new(vec![0x69, 0xb7, 0x1d]))),
    ///            ["foo".to_string(), "69b71d.bar.json".to_string()]);
    /// ```
    pub fn components<D>(&self, version: &MetadataVersion) -> Vec<String>
    where
        D: DataInterchange,
    {
        let mut buf: Vec<String> = self.0.split('/').map(|s| s.to_string()).collect();
        let len = buf.len();
        buf[len - 1] = format!("{}{}.{}", version.prefix(), buf[len - 1], D::extension());
        buf
    }
}

impl ToString for MetadataPath {
    fn to_string(&self) -> String {
        self.0.clone()
    }
}

impl<'de> Deserialize<'de> for MetadataPath {
    fn deserialize<D: Deserializer<'de>>(de: D) -> ::std::result::Result<Self, D::Error> {
        let s: String = Deserialize::deserialize(de)?;
        MetadataPath::new(s).map_err(|e| DeserializeError::custom(format!("{:?}", e)))
    }
}

/// Helper to construct `TimestampMetadata`.
pub struct TimestampMetadataBuilder {
    version: u32,
    expires: DateTime<Utc>,
    snapshot: MetadataDescription,
}

impl TimestampMetadataBuilder {
    /// Create a new `TimestampMetadataBuilder` from a given snapshot. It defaults to:
    ///
    /// * version: 1
    /// * expires: 1 day from the current time.
    pub fn from_snapshot<D, M>(
        snapshot: &SignedMetadata<D, M>,
        hash_algs: &[HashAlgorithm],
    ) -> Result<Self>
    where
        D: DataInterchange,
        M: Metadata,
    {
        let bytes = D::canonicalize(&D::serialize(&snapshot)?)?;
        let description = MetadataDescription::from_reader(&*bytes, snapshot.version(), hash_algs)?;

        Ok(Self::from_metadata_description(description))
    }

    /// Create a new `TimestampMetadataBuilder` from a given
    /// `MetadataDescription`. It defaults to:
    ///
    /// * version: 1
    /// * expires: 1 day from the current time.
    pub fn from_metadata_description(description: MetadataDescription) -> Self {
        TimestampMetadataBuilder {
            version: 1,
            expires: Utc::now() + Duration::days(1),
            snapshot: description,
        }
    }

    /// Set the version number for this metadata.
    pub fn version(mut self, version: u32) -> Self {
        self.version = version;
        self
    }

    /// Set the time this metadata expires.
    pub fn expires(mut self, expires: DateTime<Utc>) -> Self {
        self.expires = expires;
        self
    }

    /// Construct a new `TimestampMetadata`.
    pub fn build(self) -> Result<TimestampMetadata> {
        TimestampMetadata::new(self.version, self.expires, self.snapshot)
    }

    /// Construct a new `SignedMetadata<D, TimestampMetadata>`.
    pub fn signed<D>(self, private_key: &PrivateKey) -> Result<SignedMetadata<D, TimestampMetadata>>
    where
        D: DataInterchange,
    {
        Ok(SignedMetadata::new(self.build()?, private_key)?)
    }
}

/// Metadata for the timestamp role.
#[derive(Debug, Clone, PartialEq)]
pub struct TimestampMetadata {
    version: u32,
    expires: DateTime<Utc>,
    snapshot: MetadataDescription,
}

impl TimestampMetadata {
    /// Create new `TimestampMetadata`.
    pub fn new(
        version: u32,
        expires: DateTime<Utc>,
        snapshot: MetadataDescription,
    ) -> Result<Self> {
        if version < 1 {
            return Err(Error::IllegalArgument(format!(
                "Metadata version must be greater than zero. Found: {}",
                version
            )));
        }

        Ok(TimestampMetadata { version, expires, snapshot })
    }

    /// An immutable reference to the snapshot description.
    pub fn snapshot(&self) -> &MetadataDescription {
        &self.snapshot
    }
}

impl Metadata for TimestampMetadata {
    const ROLE: Role = Role::Timestamp;

    fn version(&self) -> u32 {
        self.version
    }

    fn expires(&self) -> &DateTime<Utc> {
        &self.expires
    }
}

impl Serialize for TimestampMetadata {
    fn serialize<S>(&self, ser: S) -> ::std::result::Result<S::Ok, S::Error>
    where
        S: Serializer,
    {
        shims::TimestampMetadata::from(self)
            .map_err(|e| SerializeError::custom(format!("{:?}", e)))?
            .serialize(ser)
    }
}

impl<'de> Deserialize<'de> for TimestampMetadata {
    fn deserialize<D: Deserializer<'de>>(de: D) -> ::std::result::Result<Self, D::Error> {
        let intermediate: shims::TimestampMetadata = Deserialize::deserialize(de)?;
        intermediate.try_into().map_err(|e| DeserializeError::custom(format!("{:?}", e)))
    }
}

/// Description of a piece of metadata, used in verification.
#[derive(Debug, Clone, PartialEq, Serialize)]
pub struct MetadataDescription {
    version: u32,
    length: usize,
    hashes: HashMap<HashAlgorithm, HashValue>,
}

impl MetadataDescription {
    /// Create a `MetadataDescription` from a given reader. Size and hashes will be calculated.
    pub fn from_reader<R: Read>(
        read: R,
        version: u32,
        hash_algs: &[HashAlgorithm],
    ) -> Result<Self> {
        if version < 1 {
            return Err(Error::IllegalArgument("Version must be greater than zero".into()));
        }

        let (length, hashes) = crypto::calculate_hashes(read, hash_algs)?;

        if length > ::std::usize::MAX as u64 {
            return Err(Error::IllegalArgument("Calculated length exceeded usize".into()));
        }

        Ok(MetadataDescription { version, length: length as usize, hashes })
    }

    /// Create a new `MetadataDescription`.
    pub fn new(
        version: u32,
        length: usize,
        hashes: HashMap<HashAlgorithm, HashValue>,
    ) -> Result<Self> {
        if version < 1 {
            return Err(Error::IllegalArgument(format!(
                "Metadata version must be greater than zero. Found: {}",
                version
            )));
        }

        if hashes.is_empty() {
            return Err(Error::IllegalArgument("Cannot have empty set of hashes".into()));
        }

        Ok(MetadataDescription { version, length, hashes })
    }

    /// The version of the described metadata.
    pub fn version(&self) -> u32 {
        self.version
    }

    /// The length of the described metadata.
    pub fn length(&self) -> usize {
        self.length
    }

    /// An immutable reference to the hashes of the described metadata.
    pub fn hashes(&self) -> &HashMap<HashAlgorithm, HashValue> {
        &self.hashes
    }
}

impl<'de> Deserialize<'de> for MetadataDescription {
    fn deserialize<D: Deserializer<'de>>(de: D) -> ::std::result::Result<Self, D::Error> {
        let intermediate: shims::MetadataDescription = Deserialize::deserialize(de)?;
        intermediate.try_into().map_err(|e| DeserializeError::custom(format!("{:?}", e)))
    }
}

/// Helper to construct `SnapshotMetadata`.
pub struct SnapshotMetadataBuilder {
    version: u32,
    expires: DateTime<Utc>,
    meta: HashMap<MetadataPath, MetadataDescription>,
}

impl SnapshotMetadataBuilder {
    /// Create a new `SnapshotMetadataBuilder`. It defaults to:
    ///
    /// * version: 1
    /// * expires: 7 days from the current time.
    pub fn new() -> Self {
        SnapshotMetadataBuilder {
            version: 1,
            expires: Utc::now() + Duration::days(7),
            meta: HashMap::new(),
        }
    }

    /// Set the version number for this metadata.
    pub fn version(mut self, version: u32) -> Self {
        self.version = version;
        self
    }

    /// Set the time this metadata expires.
    pub fn expires(mut self, expires: DateTime<Utc>) -> Self {
        self.expires = expires;
        self
    }

    /// Add metadata to this snapshot metadata using the default path.
    pub fn insert_metadata<D, M>(
        self,
        metadata: &SignedMetadata<D, M>,
        hash_algs: &[HashAlgorithm],
    ) -> Result<Self>
    where
        M: Metadata,
        D: DataInterchange,
    {
        self.insert_metadata_with_path(M::ROLE.name(), metadata, hash_algs)
    }

    /// Add metadata to this snapshot metadata using a custom path.
    pub fn insert_metadata_with_path<P, D, M>(
        self,
        path: P,
        metadata: &SignedMetadata<D, M>,
        hash_algs: &[HashAlgorithm],
    ) -> Result<Self>
    where
        P: Into<String>,
        M: Metadata,
        D: DataInterchange,
    {
        let bytes = D::canonicalize(&D::serialize(metadata)?)?;
        let description = MetadataDescription::from_reader(&*bytes, metadata.version(), hash_algs)?;
        let path = MetadataPath::new(path.into())?;
        Ok(self.insert_metadata_description(path, description))
    }

    /// Add `MetadataDescription` to this snapshot metadata using a custom path.
    pub fn insert_metadata_description(
        mut self,
        path: MetadataPath,
        description: MetadataDescription,
    ) -> Self {
        self.meta.insert(path, description);
        self
    }

    /// Construct a new `SnapshotMetadata`.
    pub fn build(self) -> Result<SnapshotMetadata> {
        SnapshotMetadata::new(self.version, self.expires, self.meta)
    }

    /// Construct a new `SignedMetadata<D, SnapshotMetadata>`.
    pub fn signed<D>(self, private_key: &PrivateKey) -> Result<SignedMetadata<D, SnapshotMetadata>>
    where
        D: DataInterchange,
    {
        Ok(SignedMetadata::new(self.build()?, private_key)?)
    }
}

impl Default for SnapshotMetadataBuilder {
    fn default() -> Self {
        SnapshotMetadataBuilder::new()
    }
}

impl From<SnapshotMetadata> for SnapshotMetadataBuilder {
    fn from(meta: SnapshotMetadata) -> Self {
        SnapshotMetadataBuilder { version: meta.version, expires: meta.expires, meta: meta.meta }
    }
}

/// Metadata for the snapshot role.
#[derive(Debug, Clone, PartialEq)]
pub struct SnapshotMetadata {
    version: u32,
    expires: DateTime<Utc>,
    meta: HashMap<MetadataPath, MetadataDescription>,
}

impl SnapshotMetadata {
    /// Create new `SnapshotMetadata`.
    pub fn new(
        version: u32,
        expires: DateTime<Utc>,
        meta: HashMap<MetadataPath, MetadataDescription>,
    ) -> Result<Self> {
        if version < 1 {
            return Err(Error::IllegalArgument(format!(
                "Metadata version must be greater than zero. Found: {}",
                version
            )));
        }

        Ok(SnapshotMetadata { version, expires, meta })
    }

    /// An immutable reference to the metadata paths and descriptions.
    pub fn meta(&self) -> &HashMap<MetadataPath, MetadataDescription> {
        &self.meta
    }
}

impl Metadata for SnapshotMetadata {
    const ROLE: Role = Role::Snapshot;

    fn version(&self) -> u32 {
        self.version
    }

    fn expires(&self) -> &DateTime<Utc> {
        &self.expires
    }
}

impl Serialize for SnapshotMetadata {
    fn serialize<S>(&self, ser: S) -> ::std::result::Result<S::Ok, S::Error>
    where
        S: Serializer,
    {
        shims::SnapshotMetadata::from(self)
            .map_err(|e| SerializeError::custom(format!("{:?}", e)))?
            .serialize(ser)
    }
}

impl<'de> Deserialize<'de> for SnapshotMetadata {
    fn deserialize<D: Deserializer<'de>>(de: D) -> ::std::result::Result<Self, D::Error> {
        let intermediate: shims::SnapshotMetadata = Deserialize::deserialize(de)?;
        intermediate.try_into().map_err(|e| DeserializeError::custom(format!("{:?}", e)))
    }
}

/// Wrapper for the virtual path to a target.
#[derive(Debug, Clone, PartialEq, Hash, Eq, PartialOrd, Ord, Serialize)]
pub struct VirtualTargetPath(String);

impl VirtualTargetPath {
    /// Create a new `VirtualTargetPath` from a `String`.
    ///
    /// ```
    /// # use tuf::metadata::VirtualTargetPath;
    /// assert!(VirtualTargetPath::new("foo".into()).is_ok());
    /// assert!(VirtualTargetPath::new("/foo".into()).is_err());
    /// assert!(VirtualTargetPath::new("../foo".into()).is_err());
    /// assert!(VirtualTargetPath::new("foo/..".into()).is_err());
    /// assert!(VirtualTargetPath::new("foo/../bar".into()).is_err());
    /// assert!(VirtualTargetPath::new("..foo".into()).is_ok());
    /// assert!(VirtualTargetPath::new("foo/..bar".into()).is_ok());
    /// assert!(VirtualTargetPath::new("foo/bar..".into()).is_ok());
    /// ```
    pub fn new(path: String) -> Result<Self> {
        safe_path(&path)?;
        Ok(VirtualTargetPath(path))
    }

    /// Split `VirtualTargetPath` into components that can be joined to create URL paths, Unix
    /// paths, or Windows paths.
    ///
    /// ```
    /// # use tuf::metadata::VirtualTargetPath;
    /// let path = VirtualTargetPath::new("foo/bar".into()).unwrap();
    /// assert_eq!(path.components(), ["foo".to_string(), "bar".to_string()]);
    /// ```
    pub fn components(&self) -> Vec<String> {
        self.0.split('/').map(|s| s.to_string()).collect()
    }

    /// Return whether this path is the child of another path.
    ///
    /// ```
    /// # use tuf::metadata::VirtualTargetPath;
    /// let path1 = VirtualTargetPath::new("foo".into()).unwrap();
    /// let path2 = VirtualTargetPath::new("foo/bar".into()).unwrap();
    /// assert!(!path2.is_child(&path1));
    ///
    /// let path1 = VirtualTargetPath::new("foo/".into()).unwrap();
    /// let path2 = VirtualTargetPath::new("foo/bar".into()).unwrap();
    /// assert!(path2.is_child(&path1));
    ///
    /// let path2 = VirtualTargetPath::new("foo/bar/baz".into()).unwrap();
    /// assert!(path2.is_child(&path1));
    ///
    /// let path2 = VirtualTargetPath::new("wat".into()).unwrap();
    /// assert!(!path2.is_child(&path1))
    /// ```
    pub fn is_child(&self, parent: &Self) -> bool {
        if !parent.0.ends_with('/') {
            return false;
        }

        self.0.starts_with(&parent.0)
    }

    /// Whether or not the current target is available at the end of the given chain of target
    /// paths. For the chain to be valid, each target path in a group must be a child of of all
    /// previous groups.
    // TODO this is hideous and uses way too much clone/heap but I think recursively,
    // so here we are
    pub fn matches_chain(&self, parents: &[HashSet<VirtualTargetPath>]) -> bool {
        if parents.is_empty() {
            return false;
        }
        if parents.len() == 1 {
            return parents[0].iter().any(|p| p == self || self.is_child(p));
        }

        let new = parents[1..]
            .iter()
            .map(|group| {
                group
                    .iter()
                    .filter(|parent| parents[0].iter().any(|p| parent.is_child(p) || parent == &p))
                    .cloned()
                    .collect::<HashSet<_>>()
            })
            .collect::<Vec<_>>();
        self.matches_chain(&*new)
    }

    /// The string value of the path.
    pub fn value(&self) -> &str {
        &self.0
    }
}

impl ToString for VirtualTargetPath {
    fn to_string(&self) -> String {
        self.0.clone()
    }
}

impl<'de> Deserialize<'de> for VirtualTargetPath {
    fn deserialize<D: Deserializer<'de>>(de: D) -> ::std::result::Result<Self, D::Error> {
        let s: String = Deserialize::deserialize(de)?;
        VirtualTargetPath::new(s).map_err(|e| DeserializeError::custom(format!("{:?}", e)))
    }
}

/// Wrapper for the real path to a target.
#[derive(Debug, Clone, PartialEq, Hash, Eq, PartialOrd, Ord, Serialize)]
pub struct TargetPath(String);

impl TargetPath {
    /// Create a new `TargetPath`.
    pub fn new(path: String) -> Result<Self> {
        safe_path(&path)?;
        Ok(TargetPath(path))
    }

    /// Split `TargetPath` into components that can be joined to create URL paths, Unix paths, or
    /// Windows paths.
    ///
    /// ```
    /// # use tuf::metadata::TargetPath;
    /// let path = TargetPath::new("foo/bar".into()).unwrap();
    /// assert_eq!(path.components(), ["foo".to_string(), "bar".to_string()]);
    /// ```
    pub fn components(&self) -> Vec<String> {
        self.0.split('/').map(|s| s.to_string()).collect()
    }

    /// The string value of the path.
    pub fn value(&self) -> &str {
        &self.0
    }
}

/// Description of a target, used in verification.
#[derive(Debug, Clone, PartialEq, Serialize)]
pub struct TargetDescription {
    length: u64,
    hashes: HashMap<HashAlgorithm, HashValue>,
}

impl TargetDescription {
    /// Create a new `TargetDescription`.
    ///
    /// Note: Creating this manually could lead to errors, and the `from_reader` method is
    /// preferred.
    pub fn new(length: u64, hashes: HashMap<HashAlgorithm, HashValue>) -> Result<Self> {
        if hashes.is_empty() {
            return Err(Error::IllegalArgument("Cannot have empty set of hashes".into()));
        }

        Ok(TargetDescription { length, hashes })
    }

    /// Read the from the given reader and calculate the length and hash values.
    ///
    /// ```
    /// use data_encoding::BASE64URL;
    /// use tuf::crypto::{HashAlgorithm,HashValue};
    /// use tuf::metadata::TargetDescription;
    ///
    /// fn main() {
    ///     let bytes: &[u8] = b"it was a pleasure to burn";
    ///
    ///     let s = "Rd9zlbzrdWfeL7gnIEi05X-Yv2TCpy4qqZM1N72ZWQs=";
    ///     let sha256 = HashValue::new(BASE64URL.decode(s.as_bytes()).unwrap());
    ///
    ///     let target_description =
    ///         TargetDescription::from_reader(bytes, &[HashAlgorithm::Sha256]).unwrap();
    ///     assert_eq!(target_description.length(), bytes.len() as u64);
    ///     assert_eq!(target_description.hashes().get(&HashAlgorithm::Sha256), Some(&sha256));
    ///
    ///     let s ="tuIxwKybYdvJpWuUj6dubvpwhkAozWB6hMJIRzqn2jOUdtDTBg381brV4K\
    ///         BU1zKP8GShoJuXEtCf5NkDTCEJgQ==";
    ///     let sha512 = HashValue::new(BASE64URL.decode(s.as_bytes()).unwrap());
    ///
    ///     let target_description =
    ///         TargetDescription::from_reader(bytes, &[HashAlgorithm::Sha512]).unwrap();
    ///     assert_eq!(target_description.length(), bytes.len() as u64);
    ///     assert_eq!(target_description.hashes().get(&HashAlgorithm::Sha512), Some(&sha512));
    /// }
    /// ```
    pub fn from_reader<R>(read: R, hash_algs: &[HashAlgorithm]) -> Result<Self>
    where
        R: Read,
    {
        let (length, hashes) = crypto::calculate_hashes(read, hash_algs)?;
        Ok(TargetDescription { length, hashes })
    }

    /// The maximum length of the target.
    pub fn length(&self) -> u64 {
        self.length
    }

    /// An immutable reference to the list of calculated hashes.
    pub fn hashes(&self) -> &HashMap<HashAlgorithm, HashValue> {
        &self.hashes
    }
}

impl<'de> Deserialize<'de> for TargetDescription {
    fn deserialize<D: Deserializer<'de>>(de: D) -> ::std::result::Result<Self, D::Error> {
        let intermediate: shims::TargetDescription = Deserialize::deserialize(de)?;
        intermediate.try_into().map_err(|e| DeserializeError::custom(format!("{:?}", e)))
    }
}

/// Metadata for the targets role.
#[derive(Debug, Clone, PartialEq)]
pub struct TargetsMetadata {
    version: u32,
    expires: DateTime<Utc>,
    targets: HashMap<VirtualTargetPath, TargetDescription>,
    delegations: Option<Delegations>,
}

impl TargetsMetadata {
    /// Create new `TargetsMetadata`.
    pub fn new(
        version: u32,
        expires: DateTime<Utc>,
        targets: HashMap<VirtualTargetPath, TargetDescription>,
        delegations: Option<Delegations>,
    ) -> Result<Self> {
        if version < 1 {
            return Err(Error::IllegalArgument(format!(
                "Metadata version must be greater than zero. Found: {}",
                version
            )));
        }

        Ok(TargetsMetadata { version, expires, targets, delegations })
    }

    /// An immutable reference to the descriptions of targets.
    pub fn targets(&self) -> &HashMap<VirtualTargetPath, TargetDescription> {
        &self.targets
    }

    /// An immutable reference to the optional delegations.
    pub fn delegations(&self) -> Option<&Delegations> {
        self.delegations.as_ref()
    }
}

impl Metadata for TargetsMetadata {
    const ROLE: Role = Role::Targets;

    fn version(&self) -> u32 {
        self.version
    }

    fn expires(&self) -> &DateTime<Utc> {
        &self.expires
    }
}

impl Serialize for TargetsMetadata {
    fn serialize<S>(&self, ser: S) -> ::std::result::Result<S::Ok, S::Error>
    where
        S: Serializer,
    {
        shims::TargetsMetadata::from(self)
            .map_err(|e| SerializeError::custom(format!("{:?}", e)))?
            .serialize(ser)
    }
}

impl<'de> Deserialize<'de> for TargetsMetadata {
    fn deserialize<D: Deserializer<'de>>(de: D) -> ::std::result::Result<Self, D::Error> {
        let intermediate: shims::TargetsMetadata = Deserialize::deserialize(de)?;
        intermediate.try_into().map_err(|e| DeserializeError::custom(format!("{:?}", e)))
    }
}

/// Helper to construct `TargetsMetadata`.
pub struct TargetsMetadataBuilder {
    version: u32,
    expires: DateTime<Utc>,
    targets: HashMap<VirtualTargetPath, TargetDescription>,
    delegations: Option<Delegations>,
}

impl TargetsMetadataBuilder {
    /// Create a new `TargetsMetadata`. It defaults to:
    ///
    /// * version: 1
    /// * expires: 90 days from the current time.
    pub fn new() -> Self {
        TargetsMetadataBuilder {
            version: 1,
            expires: Utc::now() + Duration::days(90),
            targets: HashMap::new(),
            delegations: None,
        }
    }

    /// Set the version number for this metadata.
    pub fn version(mut self, version: u32) -> Self {
        self.version = version;
        self
    }

    /// Set the time this metadata expires.
    pub fn expires(mut self, expires: DateTime<Utc>) -> Self {
        self.expires = expires;
        self
    }

    /// Add target to the target metadata.
    pub fn insert_target_from_reader<R>(
        self,
        path: VirtualTargetPath,
        read: R,
        hash_algs: &[HashAlgorithm],
    ) -> Result<Self>
    where
        R: Read,
    {
        let description = TargetDescription::from_reader(read, hash_algs)?;
        Ok(self.insert_target_description(path, description))
    }

    /// Add `TargetDescription` to this target metadata target description.
    pub fn insert_target_description(
        mut self,
        path: VirtualTargetPath,
        description: TargetDescription,
    ) -> Self {
        self.targets.insert(path, description);
        self
    }

    /// Add `Delegatiuons` to this target metadata.
    pub fn delegations(mut self, delegations: Delegations) -> Self {
        self.delegations = Some(delegations);
        self
    }

    /// Construct a new `TargetsMetadata`.
    pub fn build(self) -> Result<TargetsMetadata> {
        TargetsMetadata::new(self.version, self.expires, self.targets, self.delegations)
    }

    /// Construct a new `SignedMetadata<D, TargetsMetadata>`.
    pub fn signed<D>(self, private_key: &PrivateKey) -> Result<SignedMetadata<D, TargetsMetadata>>
    where
        D: DataInterchange,
    {
        Ok(SignedMetadata::new(self.build()?, private_key)?)
    }
}

impl Default for TargetsMetadataBuilder {
    fn default() -> Self {
        TargetsMetadataBuilder::new()
    }
}

/// Wrapper to described a collections of delegations.
#[derive(Debug, PartialEq, Clone)]
pub struct Delegations {
    keys: HashMap<KeyId, PublicKey>,
    roles: Vec<Delegation>,
}

impl Delegations {
    // TODO check all keys are used
    // TODO check all roles have their ID in the set of keys
    /// Create a new `Delegations` wrapper from the given set of trusted keys and roles.
    pub fn new(keys: HashMap<KeyId, PublicKey>, roles: Vec<Delegation>) -> Result<Self> {
        if keys.is_empty() {
            return Err(Error::IllegalArgument("Keys cannot be empty.".into()));
        }

        if roles.is_empty() {
            return Err(Error::IllegalArgument("Roles cannot be empty.".into()));
        }

        if roles.len() != roles.iter().map(|r| &r.role).collect::<HashSet<&MetadataPath>>().len() {
            return Err(Error::IllegalArgument(
                "Cannot have duplicated roles in delegations.".into(),
            ));
        }

        Ok(Delegations { keys, roles })
    }

    /// An immutable reference to the keys used for this set of delegations.
    pub fn keys(&self) -> &HashMap<KeyId, PublicKey> {
        &self.keys
    }

    /// An immutable reference to the delegated roles.
    pub fn roles(&self) -> &Vec<Delegation> {
        &self.roles
    }
}

impl Serialize for Delegations {
    fn serialize<S>(&self, ser: S) -> ::std::result::Result<S::Ok, S::Error>
    where
        S: Serializer,
    {
        shims::Delegations::from(self).serialize(ser)
    }
}

impl<'de> Deserialize<'de> for Delegations {
    fn deserialize<D: Deserializer<'de>>(de: D) -> ::std::result::Result<Self, D::Error> {
        let intermediate: shims::Delegations = Deserialize::deserialize(de)?;
        intermediate.try_into().map_err(|e| DeserializeError::custom(format!("{:?}", e)))
    }
}

/// A delegated targets role.
#[derive(Debug, PartialEq, Clone)]
pub struct Delegation {
    role: MetadataPath,
    terminating: bool,
    threshold: u32,
    key_ids: HashSet<KeyId>,
    paths: HashSet<VirtualTargetPath>,
}

impl Delegation {
    /// Create a new delegation.
    pub fn new(
        role: MetadataPath,
        terminating: bool,
        threshold: u32,
        key_ids: HashSet<KeyId>,
        paths: HashSet<VirtualTargetPath>,
    ) -> Result<Self> {
        if key_ids.is_empty() {
            return Err(Error::IllegalArgument("Cannot have empty key IDs".into()));
        }

        if paths.is_empty() {
            return Err(Error::IllegalArgument("Cannot have empty paths".into()));
        }

        if threshold < 1 {
            return Err(Error::IllegalArgument("Cannot have threshold < 1".into()));
        }

        if (key_ids.len() as u64) < u64::from(threshold) {
            return Err(Error::IllegalArgument(
                "Cannot have threshold less than number of keys".into(),
            ));
        }

        Ok(Delegation { role, terminating, threshold, key_ids, paths })
    }

    /// An immutable reference to the delegations's metadata path (role).
    pub fn role(&self) -> &MetadataPath {
        &self.role
    }

    /// Whether or not this delegation is terminating.
    pub fn terminating(&self) -> bool {
        self.terminating
    }

    /// An immutable reference to the delegations's trusted key IDs.
    pub fn key_ids(&self) -> &HashSet<KeyId> {
        &self.key_ids
    }

    /// The delegation's threshold.
    pub fn threshold(&self) -> u32 {
        self.threshold
    }

    /// An immutable reference to the delegation's authorized paths.
    pub fn paths(&self) -> &HashSet<VirtualTargetPath> {
        &self.paths
    }
}

impl Serialize for Delegation {
    fn serialize<S>(&self, ser: S) -> ::std::result::Result<S::Ok, S::Error>
    where
        S: Serializer,
    {
        shims::Delegation::from(self).serialize(ser)
    }
}

impl<'de> Deserialize<'de> for Delegation {
    fn deserialize<D: Deserializer<'de>>(de: D) -> ::std::result::Result<Self, D::Error> {
        let intermediate: shims::Delegation = Deserialize::deserialize(de)?;
        intermediate.try_into().map_err(|e| DeserializeError::custom(format!("{:?}", e)))
    }
}

#[cfg(test)]
mod test {
    use super::*;
    use crate::crypto::SignatureScheme;
    use crate::interchange::Json;
    use chrono::prelude::*;
    use maplit::{hashmap, hashset};
    use pretty_assertions::assert_eq;
    use serde_json::json;
    use std::str::FromStr;

    const ED25519_1_PK8: &'static [u8] = include_bytes!("../tests/ed25519/ed25519-1.pk8.der");
    const ED25519_2_PK8: &'static [u8] = include_bytes!("../tests/ed25519/ed25519-2.pk8.der");
    const ED25519_3_PK8: &'static [u8] = include_bytes!("../tests/ed25519/ed25519-3.pk8.der");
    const ED25519_4_PK8: &'static [u8] = include_bytes!("../tests/ed25519/ed25519-4.pk8.der");

    #[test]
    fn no_pardir_in_target_path() {
        let bad_paths = &["..", "../some/path", "../some/path/", "some/../path", "some/../path/.."];

        for path in bad_paths.iter() {
            assert!(safe_path(*path).is_err());
            assert!(TargetPath::new(path.to_string()).is_err());
            assert!(MetadataPath::new(path.to_string()).is_err());
            assert!(VirtualTargetPath::new(path.to_string()).is_err());
        }
    }

    #[test]
    fn path_matches_chain() {
        let test_cases: &[(bool, &str, &[&[&str]])] = &[
            // simplest case
            (true, "foo", &[&["foo"]]),
            // direct delegation case
            (true, "foo", &[&["foo"], &["foo"]]),
            // is a dir
            (false, "foo", &[&["foo/"]]),
            // target not in last position
            (false, "foo", &[&["foo"], &["bar"]]),
            // target nested
            (true, "foo/bar", &[&["foo/"], &["foo/bar"]]),
            // target illegally nested
            (false, "foo/bar", &[&["baz/"], &["foo/bar"]]),
            // target illegally deeply nested
            (false, "foo/bar/baz", &[&["foo/"], &["foo/quux/"], &["foo/bar/baz"]]),
            // empty
            (false, "foo", &[&[]]),
            // empty 2
            (false, "foo", &[&[], &["foo"]]),
            // empty 3
            (false, "foo", &[&["foo"], &[]]),
        ];

        for case in test_cases {
            let expected = case.0;
            let target = VirtualTargetPath::new(case.1.into()).unwrap();
            let parents = case
                .2
                .iter()
                .map(|group| {
                    group
                        .iter()
                        .map(|p| VirtualTargetPath::new(p.to_string()).unwrap())
                        .collect::<HashSet<_>>()
                })
                .collect::<Vec<_>>();
            println!("CASE: expect: {} path: {:?} parents: {:?}", expected, target, parents);
            assert_eq!(target.matches_chain(&parents), expected);
        }
    }

    #[test]
    fn serde_target_path() {
        let s = "foo/bar";
        let t = serde_json::from_str::<VirtualTargetPath>(&format!("\"{}\"", s)).unwrap();
        assert_eq!(t.to_string().as_str(), s);
        assert_eq!(serde_json::to_value(t).unwrap(), json!("foo/bar"));
    }

    #[test]
    fn serde_metadata_path() {
        let s = "foo/bar";
        let m = serde_json::from_str::<MetadataPath>(&format!("\"{}\"", s)).unwrap();
        assert_eq!(m.to_string().as_str(), s);
        assert_eq!(serde_json::to_value(m).unwrap(), json!("foo/bar"));
    }

    #[test]
    fn serde_target_description() {
        let s: &[u8] = b"from water does all life begin";
        let description = TargetDescription::from_reader(s, &[HashAlgorithm::Sha256]).unwrap();
        let jsn_str = serde_json::to_string(&description).unwrap();
        let jsn = json!({
            "length": 30,
            "hashes": {
                "sha256": "fc5d745c712bc86ea9a31264dac0c956eeb53857f677eed05829\
                    bb71013cae18",
            },
        });
        let parsed_str: TargetDescription = serde_json::from_str(&jsn_str).unwrap();
        let parsed_jsn: TargetDescription = serde_json::from_value(jsn).unwrap();
        assert_eq!(parsed_str, parsed_jsn);
    }

    #[test]
    fn serde_role_definition() {
        let hashes = hashset!(
            "01892c662c8cd79fab20edec21de1dcb8b75d9353103face7fe086ff5c0098e4",
            "4750eaf6878740780d6f97b12dbad079fb012bec88c78de2c380add56d3f51db",
        )
        .iter()
        .map(|k| KeyId::from_str(*k).unwrap())
        .collect();
        let role_def = RoleDefinition::new(2, hashes).unwrap();
        let jsn = json!({
            "threshold": 2,
            "keyids": [
                // these need to be sorted for determinism
                "01892c662c8cd79fab20edec21de1dcb8b75d9353103face7fe086ff5c0098e4",
                "4750eaf6878740780d6f97b12dbad079fb012bec88c78de2c380add56d3f51db",
            ],
        });
        let encoded = serde_json::to_value(&role_def).unwrap();
        assert_eq!(encoded, jsn);
        let decoded: RoleDefinition = serde_json::from_value(encoded).unwrap();
        assert_eq!(decoded, role_def);

        let jsn = json!({
            "threshold": 0,
            "keyids": [
                "01892c662c8cd79fab20edec21de1dcb8b75d9353103face7fe086ff5c0098e4",
                "4750eaf6878740780d6f97b12dbad079fb012bec88c78de2c380add56d3f51db",
            ],
        });
        assert!(serde_json::from_value::<RoleDefinition>(jsn).is_err());

        let jsn = json!({
            "threshold": -1,
            "keyids": [
                "01892c662c8cd79fab20edec21de1dcb8b75d9353103face7fe086ff5c0098e4",
                "4750eaf6878740780d6f97b12dbad079fb012bec88c78de2c380add56d3f51db",
            ],
        });
        assert!(serde_json::from_value::<RoleDefinition>(jsn).is_err());
    }

    #[test]
    fn serde_root_metadata() {
        let root_key = PrivateKey::from_pkcs8(ED25519_1_PK8, SignatureScheme::Ed25519).unwrap();
        let snapshot_key = PrivateKey::from_pkcs8(ED25519_2_PK8, SignatureScheme::Ed25519).unwrap();
        let targets_key = PrivateKey::from_pkcs8(ED25519_3_PK8, SignatureScheme::Ed25519).unwrap();
        let timestamp_key =
            PrivateKey::from_pkcs8(ED25519_4_PK8, SignatureScheme::Ed25519).unwrap();

        let root = RootMetadataBuilder::new()
            .expires(Utc.ymd(2017, 1, 1).and_hms(0, 0, 0))
            .root_key(root_key.public().clone())
            .snapshot_key(snapshot_key.public().clone())
            .targets_key(targets_key.public().clone())
            .timestamp_key(timestamp_key.public().clone())
            .build()
            .unwrap();

        let jsn = json!({
            "_type": "root",
            "spec_version": "1.0",
            "version": 1,
            "expires": "2017-01-01T00:00:00Z",
            "consistent_snapshot": false,
            "keys": {
                "12435b260b6172bd750aeb102f54a347c56b109e0524ab1f144593c07af66356": {
                    "keytype": "ed25519",
                    "scheme": "ed25519",
                    "keyval": {
                        "public": "68d9ecb387371005a8eb8e60105305c34356a8fcd859\
                            d7fef3cc228bf2b2b3b2",
                    },
                },
                "3af6b427c05274532231760f39d81212fdf8ac1a9f8fddf12722623ccec02fec": {
                    "keytype": "ed25519",
                    "scheme": "ed25519",
                    "keyval": {
                        "public": "1410ae3053aa70bbfa98428a879d64d3002a3578f7df\
                            aaeb1cb0764e860f7e0b",
                    },
                },
                "b9c336828063cf4fe5348e9fe2d86827c7b3104a76b1f4484a56bbef1ef08cfb": {
                    "keytype": "ed25519",
                    "scheme": "ed25519",
                    "keyval": {
                        "public": "166376c90a7f717d027056272f361c252fb050bed1a0\
                            67ff2089a0302fbab73d",
                    },
                },
                "e0294a3f17cc8563c3ed5fceb3bd8d3f6bfeeaca499b5c9572729ae015566554": {
                    "keytype": "ed25519",
                    "scheme": "ed25519",
                    "keyval": {
                        "public": "eb8ac26b5c9ef0279e3be3e82262a93bce16fe58ee422\
                            500d38caf461c65a3b6",
                    },
                }
            },
            "roles": {
                "root": {
                    "threshold": 1,
                    "keyids": ["e0294a3f17cc8563c3ed5fceb3bd8d3f6bfeeaca499b5c9572729ae015566554"],
                },
                "snapshot": {
                    "threshold": 1,
                    "keyids": ["12435b260b6172bd750aeb102f54a347c56b109e0524ab1f144593c07af66356"],
                },
                "targets": {
                    "threshold": 1,
                    "keyids": ["b9c336828063cf4fe5348e9fe2d86827c7b3104a76b1f4484a56bbef1ef08cfb"],
                },
                "timestamp": {
                    "threshold": 1,
                    "keyids": ["3af6b427c05274532231760f39d81212fdf8ac1a9f8fddf12722623ccec02fec"],
                },
            },
        });

        let encoded = serde_json::to_value(&root).unwrap();
        assert_eq!(encoded, jsn);
        let decoded: RootMetadata = serde_json::from_value(encoded).unwrap();
        assert_eq!(decoded, root);
    }

    #[test]
    fn serde_timestamp_metadata() {
        let description = MetadataDescription::new(
            1,
            100,
            hashmap! { HashAlgorithm::Sha256 => HashValue::new(vec![]) },
        )
        .unwrap();

        let timestamp = TimestampMetadataBuilder::from_metadata_description(description)
            .expires(Utc.ymd(2017, 1, 1).and_hms(0, 0, 0))
            .build()
            .unwrap();

        let jsn = json!({
            "_type": "timestamp",
            "spec_version": "1.0",
            "version": 1,
            "expires": "2017-01-01T00:00:00Z",
            "snapshot": {
                "version": 1,
                "length": 100,
                "hashes": {
                    "sha256": "",
                },
            },
        });

        let encoded = serde_json::to_value(&timestamp).unwrap();
        assert_eq!(encoded, jsn);
        let decoded: TimestampMetadata = serde_json::from_value(encoded).unwrap();
        assert_eq!(decoded, timestamp);
    }

    #[test]
    fn serde_snapshot_metadata() {
        let snapshot = SnapshotMetadataBuilder::new()
            .expires(Utc.ymd(2017, 1, 1).and_hms(0, 0, 0))
            .insert_metadata_description(
                MetadataPath::new("foo".into()).unwrap(),
                MetadataDescription::new(
                    1,
                    100,
                    hashmap! { HashAlgorithm::Sha256 => HashValue::new(vec![]) },
                )
                .unwrap(),
            )
            .build()
            .unwrap();

        let jsn = json!({
            "_type": "snapshot",
            "spec_version": "1.0",
            "version": 1,
            "expires": "2017-01-01T00:00:00Z",
            "meta": {
                "foo": {
                    "version": 1,
                    "length": 100,
                    "hashes": {
                        "sha256": "",
                    },
                },
            },
        });

        let encoded = serde_json::to_value(&snapshot).unwrap();
        assert_eq!(encoded, jsn);
        let decoded: SnapshotMetadata = serde_json::from_value(encoded).unwrap();
        assert_eq!(decoded, snapshot);
    }

    #[test]
    fn serde_targets_metadata() {
        let targets = TargetsMetadataBuilder::new()
            .expires(Utc.ymd(2017, 1, 1).and_hms(0, 0, 0))
            .insert_target_description(
                VirtualTargetPath::new("foo".into()).unwrap(),
                TargetDescription::from_reader(&b"foo"[..], &[HashAlgorithm::Sha256]).unwrap(),
            )
            .build()
            .unwrap();

        let jsn = json!({
            "_type": "targets",
            "spec_version": "1.0",
            "version": 1,
            "expires": "2017-01-01T00:00:00Z",
            "targets": {
                "foo": {
                    "length": 3,
                    "hashes": {
                        "sha256": "2c26b46b68ffc68ff99b453c1d30413413422d706483\
                            bfa0f98a5e886266e7ae",
                    },
                },
            },
        });

        let encoded = serde_json::to_value(&targets).unwrap();
        assert_eq!(encoded, jsn);
        let decoded: TargetsMetadata = serde_json::from_value(encoded).unwrap();
        assert_eq!(decoded, targets);
    }

    #[test]
    fn serde_targets_with_delegations_metadata() {
        let key = PrivateKey::from_pkcs8(ED25519_1_PK8, SignatureScheme::Ed25519).unwrap();
        let delegations = Delegations::new(
            hashmap! { key.key_id().clone() => key.public().clone() },
            vec![Delegation::new(
                MetadataPath::new("foo/bar".into()).unwrap(),
                false,
                1,
                hashset!(key.key_id().clone()),
                hashset!(VirtualTargetPath::new("baz/quux".into()).unwrap()),
            )
            .unwrap()],
        )
        .unwrap();

        let targets = TargetsMetadataBuilder::new()
            .expires(Utc.ymd(2017, 1, 1).and_hms(0, 0, 0))
            .delegations(delegations)
            .build()
            .unwrap();

        let jsn = json!({
            "_type": "targets",
            "spec_version": "1.0",
            "version": 1,
            "expires": "2017-01-01T00:00:00Z",
            "targets": {},
            "delegations": {
                "keys": {
                    "e0294a3f17cc8563c3ed5fceb3bd8d3f6bfeeaca499b5c9572729ae015566554": {
                        "keytype": "ed25519",
                        "scheme": "ed25519",
                        "keyval": {
                            "public": "eb8ac26b5c9ef0279e3be3e82262a93bce16fe58\
                                ee422500d38caf461c65a3b6",
                        }
                    },
                },
                "roles": [
                    {
                        "role": "foo/bar",
                        "terminating": false,
                        "threshold": 1,
                        "keyids": ["e0294a3f17cc8563c3ed5fceb3bd8d3f6bfeeaca499b5c9572729ae015566554"],
                        "paths": ["baz/quux"],
                    },
                ],
            }
        });

        let encoded = serde_json::to_value(&targets).unwrap();
        assert_eq!(encoded, jsn);
        let decoded: TargetsMetadata = serde_json::from_value(encoded).unwrap();
        assert_eq!(decoded, targets);
    }

    #[test]
    fn serde_signed_metadata() {
        let snapshot = SnapshotMetadataBuilder::new()
            .expires(Utc.ymd(2017, 1, 1).and_hms(0, 0, 0))
            .insert_metadata_description(
                MetadataPath::new("foo".into()).unwrap(),
                MetadataDescription::new(
                    1,
                    100,
                    hashmap! { HashAlgorithm::Sha256 => HashValue::new(vec![]) },
                )
                .unwrap(),
            )
            .build()
            .unwrap();

        let key = PrivateKey::from_pkcs8(ED25519_1_PK8, SignatureScheme::Ed25519).unwrap();

        let signed = SignedMetadata::<Json, _>::new(snapshot, &key).unwrap();

        let jsn = json!({
            "signatures": [
                {
<<<<<<< HEAD
                    "keyid": "e0294a3f17cc8563c3ed5fceb3bd8d3f6bfeeaca499b5c9572729ae015566554",
                    "sig": "2e92cab0ef3e5fafaef0a376d77d0811632be25729ee7b7e7c4\
                        1c4af0759950406141d159b3e8c50336535927148180153d2d9dafc\
                        a8960c9fc918c68030c803",
=======
                    "keyid": "qfrfBrkB4lBBSDEBlZgaTGS_SrE6UfmON9kP4i3dJFY=",
                    "sig": "6af7a8b13ea4ab59e6483490c8bb7ac1dec7354042c00bbc84\
                        e0df928ffccfc8654f41191c438efb2bf6f7f44f57750eebde0893\
                        cbe64eb8073132017937770b",
>>>>>>> 522b0de4
                }
            ],
            "signed": {
                "_type": "snapshot",
                "spec_version": "1.0",
                "version": 1,
                "expires": "2017-01-01T00:00:00Z",
                "meta": {
                    "foo": {
                        "version": 1,
                        "length": 100,
                        "hashes": {
                            "sha256": "",
                        },
                    },
                },
            },
        });

        let encoded = serde_json::to_value(&signed).unwrap();
        assert_eq!(encoded, jsn, "{:#?} != {:#?}", encoded, jsn);
        let decoded: SignedMetadata<Json, SnapshotMetadata> =
            serde_json::from_value(encoded).unwrap();
        assert_eq!(decoded, signed);
    }

    ///////////////////////////////////////////////////////////////////////////////////////////////
    //
    // Here there be test cases about what metadata is allowed to be parsed wherein we do all sorts
    // of naughty things and make sure the parsers puke appropriately.
    //                                   ______________
    //                             ,===:'.,            `-._
    //                                  `:.`---.__         `-._
    //                                    `:.     `--.         `.
    //                                      \.        `.         `.
    //                              (,,(,    \.         `.   ____,-`.,
    //                           (,'     `/   \.   ,--.___`.'
    //                       ,  ,'  ,--.  `,   \.;'         `
    //                        `{o, {    \  :    \;
    //                          |,,'    /  /    //
    //                          j;;    /  ,' ,-//.    ,---.      ,
    //                          \;'   /  ,' /  _  \  /  _  \   ,'/
    //                                \   `'  / \  `'  / \  `.' /
    //                                 `.___,'   `.__,'   `.__,'
    //
    ///////////////////////////////////////////////////////////////////////////////////////////////

    // TODO test for mismatched ed25519/rsa keys/schemes

    fn make_root() -> serde_json::Value {
        let root_key = PrivateKey::from_pkcs8(ED25519_1_PK8, SignatureScheme::Ed25519).unwrap();
        let snapshot_key = PrivateKey::from_pkcs8(ED25519_2_PK8, SignatureScheme::Ed25519).unwrap();
        let targets_key = PrivateKey::from_pkcs8(ED25519_3_PK8, SignatureScheme::Ed25519).unwrap();
        let timestamp_key =
            PrivateKey::from_pkcs8(ED25519_4_PK8, SignatureScheme::Ed25519).unwrap();

        let root = RootMetadataBuilder::new()
            .expires(Utc.ymd(2038, 1, 1).and_hms(0, 0, 0))
            .root_key(root_key.public().clone())
            .snapshot_key(snapshot_key.public().clone())
            .targets_key(targets_key.public().clone())
            .timestamp_key(timestamp_key.public().clone())
            .build()
            .unwrap();

        serde_json::to_value(&root).unwrap()
    }

    fn make_snapshot() -> serde_json::Value {
        let snapshot = SnapshotMetadataBuilder::new()
            .expires(Utc.ymd(2038, 1, 1).and_hms(0, 0, 0))
            .build()
            .unwrap();

        serde_json::to_value(&snapshot).unwrap()
    }

    fn make_timestamp() -> serde_json::Value {
        let description =
            MetadataDescription::from_reader(&[][..], 1, &[HashAlgorithm::Sha256]).unwrap();

        let timestamp = TimestampMetadataBuilder::from_metadata_description(description)
            .expires(Utc.ymd(2017, 1, 1).and_hms(0, 0, 0))
            .build()
            .unwrap();

        serde_json::to_value(&timestamp).unwrap()
    }

    fn make_targets() -> serde_json::Value {
        let targets =
            TargetsMetadata::new(1, Utc.ymd(2038, 1, 1).and_hms(0, 0, 0), hashmap!(), None)
                .unwrap();

        serde_json::to_value(&targets).unwrap()
    }

    fn make_delegations() -> serde_json::Value {
        let key = PrivateKey::from_pkcs8(ED25519_1_PK8, SignatureScheme::Ed25519)
            .unwrap()
            .public()
            .clone();
        let delegations = Delegations::new(
            hashmap! { key.key_id().clone() => key.clone() },
            vec![Delegation::new(
                MetadataPath::new("foo".into()).unwrap(),
                false,
                1,
                hashset!(key.key_id().clone()),
                hashset!(VirtualTargetPath::new("bar".into()).unwrap()),
            )
            .unwrap()],
        )
        .unwrap();

        serde_json::to_value(&delegations).unwrap()
    }

    fn make_delegation() -> serde_json::Value {
        let key = PrivateKey::from_pkcs8(ED25519_1_PK8, SignatureScheme::Ed25519)
            .unwrap()
            .public()
            .clone();
        let delegation = Delegation::new(
            MetadataPath::new("foo".into()).unwrap(),
            false,
            1,
            hashset!(key.key_id().clone()),
            hashset!(VirtualTargetPath::new("bar".into()).unwrap()),
        )
        .unwrap();

        serde_json::to_value(&delegation).unwrap()
    }

    fn set_version(value: &mut serde_json::Value, version: i64) {
        match value.as_object_mut() {
            Some(obj) => {
                let _ = obj.insert("version".into(), json!(version));
            }
            None => panic!(),
        }
    }

    // Refuse to deserialize root metadata if the version is not > 0
    #[test]
    fn deserialize_json_root_illegal_version() {
        let mut root_json = make_root();
        set_version(&mut root_json, 0);
        assert!(serde_json::from_value::<RootMetadata>(root_json.clone()).is_err());

        let mut root_json = make_root();
        set_version(&mut root_json, -1);
        assert!(serde_json::from_value::<RootMetadata>(root_json).is_err());
    }

    // Refuse to deserialize root metadata if it contains duplicate keys
    #[test]
    fn deserialize_json_root_duplicate_keys() {
        let root_json = r#"{
            "type": "root",
            "spec_version": "1.0",
            "version": 1,
            "expires": "2017-01-01T00:00:00Z",
            "consistent_snapshot": false,
            "keys": {
                "4hsyITLMQoWBg0ldCLKPlRZPIEf258cMg-xdAROsO6o=": {
                    "type": "ed25519",
                    "scheme": "ed25519",
                    "public_key": "MCwwBwYDK2VwBQADIQAWY3bJCn9xfQJwVicvNhwlL7BQvtGgZ_8giaAwL7q3PQ=="
                },
                "4hsyITLMQoWBg0ldCLKPlRZPIEf258cMg-xdAROsO6o=": {
                    "type": "ed25519",
                    "scheme": "ed25519",
                    "public_key": "MCwwBwYDK2VwBQADIQAWY3bJCn9xfQJwVicvNhwlL7BQvtGgZ_8giaAwL7q3PQ=="
                }
            },
            "roles": {
                "root": {
                    "threshold": 1,
                    "key_ids": ["qfrfBrkB4lBBSDEBlZgaTGS_SrE6UfmON9kP4i3dJFY="]
                },
                "snapshot": {
                    "threshold": 1,
                    "key_ids": ["5WvZhiiSSUung_OhJVbPshKwD_ZNkgeg80i4oy2KAVs="]
                },
                "targets": {
                    "threshold": 1,
                    "key_ids": ["4hsyITLMQoWBg0ldCLKPlRZPIEf258cMg-xdAROsO6o="]
                },
                "timestamp": {
                    "threshold": 1,
                    "key_ids": ["C2hNB7qN99EAbHVGHPIJc5Hqa9RfEilnMqsCNJ5dGdw="]
                }
            }
        }"#;
        match serde_json::from_str::<RootMetadata>(root_json) {
            Err(ref err) if err.is_data() => {}
            result => panic!("unexpected result: {:?}", result),
        }
    }

    fn set_threshold(value: &mut serde_json::Value, threshold: i32) {
        match value.as_object_mut() {
            Some(obj) => {
                let _ = obj.insert("threshold".into(), json!(threshold));
            }
            None => panic!(),
        }
    }

    // Refuse to deserialize role definitions with illegal thresholds
    #[test]
    fn deserialize_json_role_definition_illegal_threshold() {
        let role_def = RoleDefinition::new(
            1,
            hashset!(PrivateKey::from_pkcs8(ED25519_1_PK8, SignatureScheme::Ed25519)
                .unwrap()
                .key_id()
                .clone()),
        )
        .unwrap();

        let mut jsn = serde_json::to_value(&role_def).unwrap();
        set_threshold(&mut jsn, 0);
        assert!(serde_json::from_value::<RoleDefinition>(jsn).is_err());

        let mut jsn = serde_json::to_value(&role_def).unwrap();
        set_threshold(&mut jsn, -1);
        assert!(serde_json::from_value::<RoleDefinition>(jsn).is_err());

        let role_def = RoleDefinition::new(
            2,
            hashset!(
                PrivateKey::from_pkcs8(ED25519_1_PK8, SignatureScheme::Ed25519)
                    .unwrap()
                    .key_id()
                    .clone(),
                PrivateKey::from_pkcs8(ED25519_2_PK8, SignatureScheme::Ed25519)
                    .unwrap()
                    .key_id()
                    .clone(),
            ),
        )
        .unwrap();

        let mut jsn = serde_json::to_value(&role_def).unwrap();
        set_threshold(&mut jsn, 3);
        assert!(serde_json::from_value::<RoleDefinition>(jsn).is_err());
    }

    // Refuse to deserialize root metadata with wrong type field
    #[test]
    fn deserialize_json_root_bad_type() {
        let mut root = make_root();
        let _ = root.as_object_mut().unwrap().insert("_type".into(), json!("snapshot"));
        assert!(serde_json::from_value::<RootMetadata>(root).is_err());
    }

    // Refuse to deserialize root metadata with unknown spec version
    #[test]
    fn deserialize_json_root_bad_spec_version() {
        let mut root = make_root();
        let _ = root.as_object_mut().unwrap().insert("spec_version".into(), json!("0"));
        assert!(serde_json::from_value::<RootMetadata>(root).is_err());
    }

    // Refuse to deserialize role definitions with duplicated key ids
    #[test]
    fn deserialize_json_role_definition_duplicate_key_ids() {
        let key_id = PrivateKey::from_pkcs8(ED25519_1_PK8, SignatureScheme::Ed25519)
            .unwrap()
            .key_id()
            .clone();
        let role_def = RoleDefinition::new(1, hashset!(key_id.clone())).unwrap();
        let mut jsn = serde_json::to_value(&role_def).unwrap();

        match jsn.as_object_mut() {
            Some(obj) => match obj.get_mut("keyids").unwrap().as_array_mut() {
                Some(arr) => arr.push(json!(key_id)),
                None => panic!(),
            },
            None => panic!(),
        }

        assert!(serde_json::from_value::<RoleDefinition>(jsn).is_err());
    }

    // Refuse to deserialize snapshot metadata with illegal versions
    #[test]
    fn deserialize_json_snapshot_illegal_version() {
        let mut snapshot = make_snapshot();
        set_version(&mut snapshot, 0);
        assert!(serde_json::from_value::<SnapshotMetadata>(snapshot).is_err());

        let mut snapshot = make_snapshot();
        set_version(&mut snapshot, -1);
        assert!(serde_json::from_value::<SnapshotMetadata>(snapshot).is_err());
    }

    // Refuse to deserialize snapshot metadata with wrong type field
    #[test]
    fn deserialize_json_snapshot_bad_type() {
        let mut snapshot = make_snapshot();
        let _ = snapshot.as_object_mut().unwrap().insert("_type".into(), json!("root"));
        assert!(serde_json::from_value::<SnapshotMetadata>(snapshot).is_err());
    }

    // Refuse to deserialize snapshot metadata with unknown spec version
    #[test]
    fn deserialize_json_snapshot_spec_version() {
        let mut snapshot = make_snapshot();
        let _ = snapshot.as_object_mut().unwrap().insert("spec_version".into(), json!("0"));
        assert!(serde_json::from_value::<SnapshotMetadata>(snapshot).is_err());
    }

    // Refuse to deserialize timestamp metadata with illegal versions
    #[test]
    fn deserialize_json_timestamp_illegal_version() {
        let mut timestamp = make_timestamp();
        set_version(&mut timestamp, 0);
        assert!(serde_json::from_value::<TimestampMetadata>(timestamp).is_err());

        let mut timestamp = make_timestamp();
        set_version(&mut timestamp, -1);
        assert!(serde_json::from_value::<TimestampMetadata>(timestamp).is_err());
    }

    // Refuse to deserialize timestamp metadata with wrong type field
    #[test]
    fn deserialize_json_timestamp_bad_type() {
        let mut timestamp = make_timestamp();
        let _ = timestamp.as_object_mut().unwrap().insert("_type".into(), json!("root"));
        assert!(serde_json::from_value::<TimestampMetadata>(timestamp).is_err());
    }

    // Refuse to deserialize timestamp metadata with unknown spec version
    #[test]
    fn deserialize_json_timestamp_bad_spec_version() {
        let mut timestamp = make_timestamp();
        let _ = timestamp.as_object_mut().unwrap().insert("spec_version".into(), json!("0"));
        assert!(serde_json::from_value::<TimestampMetadata>(timestamp).is_err());
    }

    // Refuse to deserialize targets metadata with illegal versions
    #[test]
    fn deserialize_json_targets_illegal_version() {
        let mut targets = make_targets();
        set_version(&mut targets, 0);
        assert!(serde_json::from_value::<TargetsMetadata>(targets).is_err());

        let mut targets = make_targets();
        set_version(&mut targets, -1);
        assert!(serde_json::from_value::<TargetsMetadata>(targets).is_err());
    }

    // Refuse to deserialize targets metadata with wrong type field
    #[test]
    fn deserialize_json_targets_bad_type() {
        let mut targets = make_targets();
        let _ = targets.as_object_mut().unwrap().insert("_type".into(), json!("root"));
        assert!(serde_json::from_value::<TargetsMetadata>(targets).is_err());
    }

    // Refuse to deserialize targets metadata with unknown spec version
    #[test]
    fn deserialize_json_targets_bad_spec_version() {
        let mut targets = make_targets();
        let _ = targets.as_object_mut().unwrap().insert("spec_version".into(), json!("0"));
        assert!(serde_json::from_value::<TargetsMetadata>(targets).is_err());
    }

    // Refuse to deserialize delegations with no keys
    #[test]
    fn deserialize_json_delegations_no_keys() {
        let mut delegations = make_delegations();
        delegations
            .as_object_mut()
            .unwrap()
            .get_mut("keys".into())
            .unwrap()
            .as_object_mut()
            .unwrap()
            .clear();
        assert!(serde_json::from_value::<Delegations>(delegations).is_err());
    }

    // Refuse to deserialize delegations with no roles
    #[test]
    fn deserialize_json_delegations_no_roles() {
        let mut delegations = make_delegations();
        delegations
            .as_object_mut()
            .unwrap()
            .get_mut("roles".into())
            .unwrap()
            .as_array_mut()
            .unwrap()
            .clear();
        assert!(serde_json::from_value::<Delegations>(delegations).is_err());
    }

    // Refuse to deserialize delegations with duplicated roles
    #[test]
    fn deserialize_json_delegations_duplicated_roles() {
        let mut delegations = make_delegations();
        let dupe =
            delegations.as_object().unwrap().get("roles".into()).unwrap().as_array().unwrap()[0]
                .clone();
        delegations
            .as_object_mut()
            .unwrap()
            .get_mut("roles".into())
            .unwrap()
            .as_array_mut()
            .unwrap()
            .push(dupe);
        assert!(serde_json::from_value::<Delegations>(delegations).is_err());
    }

    // Refuse to deserialize a delegation with insufficient threshold
    #[test]
    fn deserialize_json_delegation_bad_threshold() {
        let mut delegation = make_delegation();
        set_threshold(&mut delegation, 0);
        assert!(serde_json::from_value::<Delegation>(delegation).is_err());

        let mut delegation = make_delegation();
        set_threshold(&mut delegation, 2);
        assert!(serde_json::from_value::<Delegation>(delegation).is_err());
    }

    // Refuse to deserialize a delegation with duplicate key IDs
    #[test]
    fn deserialize_json_delegation_duplicate_key_ids() {
        let mut delegation = make_delegation();
        let dupe =
            delegation.as_object().unwrap().get("keyids".into()).unwrap().as_array().unwrap()[0]
                .clone();
        delegation
            .as_object_mut()
            .unwrap()
            .get_mut("keyids".into())
            .unwrap()
            .as_array_mut()
            .unwrap()
            .push(dupe);
        assert!(serde_json::from_value::<Delegation>(delegation).is_err());
    }

    // Refuse to deserialize a delegation with duplicate paths
    #[test]
    fn deserialize_json_delegation_duplicate_paths() {
        let mut delegation = make_delegation();
        let dupe = delegation.as_object().unwrap().get("paths".into()).unwrap().as_array().unwrap()
            [0]
        .clone();
        delegation
            .as_object_mut()
            .unwrap()
            .get_mut("paths".into())
            .unwrap()
            .as_array_mut()
            .unwrap()
            .push(dupe);
        assert!(serde_json::from_value::<Delegation>(delegation).is_err());
    }

    // Refuse to deserialize a Delegations struct with duplicate keys
    #[test]
    fn deserialize_json_delegations_duplicate_keys() {
        let delegations_json = r#"{
            "keys": {
                "qfrfBrkB4lBBSDEBlZgaTGS_SrE6UfmON9kP4i3dJFY=": {
                    "public_key": "MCwwBwYDK2VwBQADIQDrisJrXJ7wJ5474-giYqk7zhb-WO5CJQDTjK9GHGWjtg==",
                    "scheme": "ed25519",
                    "type": "ed25519"
                },
                "qfrfBrkB4lBBSDEBlZgaTGS_SrE6UfmON9kP4i3dJFY=": {
                    "public_key": "MCwwBwYDK2VwBQADIQDrisJrXJ7wJ5474-giYqk7zhb-WO5CJQDTjK9GHGWjtg==",
                    "scheme": "ed25519",
                    "type": "ed25519"
                }
            },
            "roles": [
            {
                "keyids": [
                    "qfrfBrkB4lBBSDEBlZgaTGS_SrE6UfmON9kP4i3dJFY="
                ],
                "paths": [
                    "bar"
                ],
                "role": "foo",
                "terminating": false,
                "threshold": 1
            }
            ]
        }"#;
        match serde_json::from_str::<Delegations>(delegations_json) {
            Err(ref err) if err.is_data() => {}
            result => panic!("unexpected result: {:?}", result),
        }
    }
}<|MERGE_RESOLUTION|>--- conflicted
+++ resolved
@@ -2153,17 +2153,10 @@
         let jsn = json!({
             "signatures": [
                 {
-<<<<<<< HEAD
                     "keyid": "e0294a3f17cc8563c3ed5fceb3bd8d3f6bfeeaca499b5c9572729ae015566554",
-                    "sig": "2e92cab0ef3e5fafaef0a376d77d0811632be25729ee7b7e7c4\
-                        1c4af0759950406141d159b3e8c50336535927148180153d2d9dafc\
-                        a8960c9fc918c68030c803",
-=======
-                    "keyid": "qfrfBrkB4lBBSDEBlZgaTGS_SrE6UfmON9kP4i3dJFY=",
-                    "sig": "6af7a8b13ea4ab59e6483490c8bb7ac1dec7354042c00bbc84\
-                        e0df928ffccfc8654f41191c438efb2bf6f7f44f57750eebde0893\
-                        cbe64eb8073132017937770b",
->>>>>>> 522b0de4
+                    "sig": "6af7a8b13ea4ab59e6483490c8bb7ac1dec7354042c00bbc84e\
+                        0df928ffccfc8654f41191c438efb2bf6f7f44f57750eebde0893cb\
+                        e64eb8073132017937770b",
                 }
             ],
             "signed": {
